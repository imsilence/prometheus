// Copyright 2013 The Prometheus Authors
// Licensed under the Apache License, Version 2.0 (the "License");
// you may not use this file except in compliance with the License.
// You may obtain a copy of the License at
//
// http://www.apache.org/licenses/LICENSE-2.0
//
// Unless required by applicable law or agreed to in writing, software
// distributed under the License is distributed on an "AS IS" BASIS,
// WITHOUT WARRANTIES OR CONDITIONS OF ANY KIND, either express or implied.
// See the License for the specific language governing permissions and
// limitations under the License.

package main

import (
	"flag"
	"fmt"
	_ "net/http/pprof" // Comment this line to disable pprof endpoint.
	"os"
	"os/signal"
	"sort"
	"strings"
	"sync"
	"syscall"
	"time"

	"github.com/golang/glog"

	clientmodel "github.com/prometheus/client_golang/model"
	registry "github.com/prometheus/client_golang/prometheus"

	"github.com/prometheus/prometheus/config"
	"github.com/prometheus/prometheus/notification"
	"github.com/prometheus/prometheus/promql"
	"github.com/prometheus/prometheus/retrieval"
	"github.com/prometheus/prometheus/rules"
	"github.com/prometheus/prometheus/storage"
	"github.com/prometheus/prometheus/storage/local"
	"github.com/prometheus/prometheus/storage/remote"
	"github.com/prometheus/prometheus/storage/remote/influxdb"
	"github.com/prometheus/prometheus/storage/remote/opentsdb"
	"github.com/prometheus/prometheus/web"
	"github.com/prometheus/prometheus/web/api"
)

const deletionBatchSize = 100

// Commandline flags.
var (
	configFile = flag.String("config.file", "prometheus.conf", "Prometheus configuration file name.")

	alertmanagerURL           = flag.String("alertmanager.url", "", "The URL of the alert manager to send notifications to.")
	notificationQueueCapacity = flag.Int("alertmanager.notification-queue-capacity", 100, "The capacity of the queue for pending alert manager notifications.")

	persistenceStoragePath = flag.String("storage.local.path", "/tmp/metrics", "Base path for metrics storage.")

	opentsdbURL          = flag.String("storage.remote.opentsdb-url", "", "The URL of the remote OpenTSDB server to send samples to. None, if empty.")
	influxdbURL          = flag.String("storage.remote.influxdb-url", "", "The URL of the remote InfluxDB server to send samples to. None, if empty.")
	remoteStorageTimeout = flag.Duration("storage.remote.timeout", 30*time.Second, "The timeout to use when sending samples to the remote storage.")

	numMemoryChunks = flag.Int("storage.local.memory-chunks", 1024*1024, "How many chunks to keep in memory. While the size of a chunk is 1kiB, the total memory usage will be significantly higher than this value * 1kiB. Furthermore, for various reasons, more chunks might have to be kept in memory temporarily.")

	persistenceRetentionPeriod = flag.Duration("storage.local.retention", 15*24*time.Hour, "How long to retain samples in the local storage.")
	maxChunksToPersist         = flag.Int("storage.local.max-chunks-to-persist", 1024*1024, "How many chunks can be waiting for persistence before sample ingestion will stop. Many chunks waiting to be persisted will increase the checkpoint size.")

	checkpointInterval         = flag.Duration("storage.local.checkpoint-interval", 5*time.Minute, "The period at which the in-memory metrics and the chunks not yet persisted to series files are checkpointed.")
	checkpointDirtySeriesLimit = flag.Int("storage.local.checkpoint-dirty-series-limit", 5000, "If approx. that many time series are in a state that would require a recovery operation after a crash, a checkpoint is triggered, even if the checkpoint interval hasn't passed yet. A recovery operation requires a disk seek. The default limit intends to keep the recovery time below 1min even on spinning disks. With SSD, recovery is much faster, so you might want to increase this value in that case to avoid overly frequent checkpoints.")
	seriesSyncStrategy         = flag.String("storage.local.series-sync-strategy", "adaptive", "When to sync series files after modification. Possible values: 'never', 'always', 'adaptive'. Sync'ing slows down storage performance but reduces the risk of data loss in case of an OS crash. With the 'adaptive' strategy, series files are sync'd for as long as the storage is not too much behind on chunk persistence.")

	storageDirty          = flag.Bool("storage.local.dirty", false, "If set, the local storage layer will perform crash recovery even if the last shutdown appears to be clean.")
	storagePedanticChecks = flag.Bool("storage.local.pedantic-checks", false, "If set, a crash recovery will perform checks on each series file. This might take a very long time.")

	pathPrefix = flag.String("web.path-prefix", "/", "Prefix for all web paths.")

	printVersion = flag.Bool("version", false, "Print version information.")
)

type prometheus struct {
<<<<<<< HEAD
	ruleManager         manager.RuleManager
	targetManager       *retrieval.TargetManager
=======
	queryEngine         *promql.Engine
	ruleManager         *rules.Manager
	targetManager       retrieval.TargetManager
>>>>>>> 4234a45d
	notificationHandler *notification.NotificationHandler
	storage             local.Storage
	remoteStorageQueues []*remote.StorageQueueManager

	webService *web.WebService

	closeOnce sync.Once
}

// NewPrometheus creates a new prometheus object based on flag values.
// Call Serve() to start serving and Close() for clean shutdown.
func NewPrometheus() *prometheus {
	conf, err := config.LoadFromFile(*configFile)
	if err != nil {
		glog.Errorf("Couldn't load configuration (-config.file=%s): %v", *configFile, err)
		glog.Errorf("Note: The configuration format has changed with version 0.14, please check the documentation.")
		os.Exit(2)
	}

	notificationHandler := notification.NewNotificationHandler(*alertmanagerURL, *notificationQueueCapacity)

	var syncStrategy local.SyncStrategy
	switch *seriesSyncStrategy {
	case "never":
		syncStrategy = local.Never
	case "always":
		syncStrategy = local.Always
	case "adaptive":
		syncStrategy = local.Adaptive
	default:
		glog.Errorf("Invalid flag value for 'storage.local.series-sync-strategy': %s\n", *seriesSyncStrategy)
		os.Exit(2)
	}

	o := &local.MemorySeriesStorageOptions{
		MemoryChunks:               *numMemoryChunks,
		MaxChunksToPersist:         *maxChunksToPersist,
		PersistenceStoragePath:     *persistenceStoragePath,
		PersistenceRetentionPeriod: *persistenceRetentionPeriod,
		CheckpointInterval:         *checkpointInterval,
		CheckpointDirtySeriesLimit: *checkpointDirtySeriesLimit,
		Dirty:          *storageDirty,
		PedanticChecks: *storagePedanticChecks,
		SyncStrategy:   syncStrategy,
	}
	memStorage, err := local.NewMemorySeriesStorage(o)
	if err != nil {
		glog.Error("Error opening memory series storage: ", err)
		os.Exit(1)
	}

	var sampleAppender storage.SampleAppender
	var remoteStorageQueues []*remote.StorageQueueManager
	if *opentsdbURL == "" && *influxdbURL == "" {
		glog.Warningf("No remote storage URLs provided; not sending any samples to long-term storage")
		sampleAppender = memStorage
	} else {
		fanout := storage.Fanout{memStorage}

		addRemoteStorage := func(c remote.StorageClient) {
			qm := remote.NewStorageQueueManager(c, 100*1024)
			fanout = append(fanout, qm)
			remoteStorageQueues = append(remoteStorageQueues, qm)
		}

		if *opentsdbURL != "" {
			addRemoteStorage(opentsdb.NewClient(*opentsdbURL, *remoteStorageTimeout))
		}
		if *influxdbURL != "" {
			addRemoteStorage(influxdb.NewClient(*influxdbURL, *remoteStorageTimeout))
		}

		sampleAppender = fanout
	}

	targetManager, err := retrieval.NewTargetManager(conf, sampleAppender)
	if err != nil {
		glog.Errorf("Error creating target manager: %s", err)
		os.Exit(1)
	}

	queryEngine := promql.NewEngine(memStorage)

	ruleManager := rules.NewManager(&rules.ManagerOptions{
		SampleAppender:      sampleAppender,
		NotificationHandler: notificationHandler,
<<<<<<< HEAD
		EvaluationInterval:  time.Duration(conf.GlobalConfig.EvaluationInterval),
		Storage:             memStorage,
=======
		EvaluationInterval:  conf.EvaluationInterval(),
		QueryEngine:         queryEngine,
>>>>>>> 4234a45d
		PrometheusURL:       web.MustBuildServerURL(*pathPrefix),
		PathPrefix:          *pathPrefix,
	})
	if err := ruleManager.LoadRuleFiles(conf.Global.GetRuleFile()...); err != nil {
		glog.Errorf("Error loading rule files: %s", err)
		os.Exit(1)
	}

	flags := map[string]string{}
	flag.VisitAll(func(f *flag.Flag) {
		flags[f.Name] = f.Value.String()
	})
	prometheusStatus := &web.PrometheusStatusHandler{
		BuildInfo:   BuildInfo,
		Config:      conf.String(),
		RuleManager: ruleManager,
		TargetPools: targetManager.Pools,
		Flags:       flags,
		Birth:       time.Now(),
		PathPrefix:  *pathPrefix,
	}

	alertsHandler := &web.AlertsHandler{
		RuleManager: ruleManager,
		PathPrefix:  *pathPrefix,
	}

	consolesHandler := &web.ConsolesHandler{
		QueryEngine: queryEngine,
		PathPrefix:  *pathPrefix,
	}

	graphsHandler := &web.GraphsHandler{
		PathPrefix: *pathPrefix,
	}

	metricsService := &api.MetricsService{
		Now:         clientmodel.Now,
		Storage:     memStorage,
		QueryEngine: queryEngine,
	}

	webService := &web.WebService{
		StatusHandler:   prometheusStatus,
		MetricsHandler:  metricsService,
		ConsolesHandler: consolesHandler,
		AlertsHandler:   alertsHandler,
		GraphsHandler:   graphsHandler,
	}

	p := &prometheus{
		queryEngine:         queryEngine,
		ruleManager:         ruleManager,
		targetManager:       targetManager,
		notificationHandler: notificationHandler,
		storage:             memStorage,
		remoteStorageQueues: remoteStorageQueues,

		webService: webService,
	}
	webService.QuitChan = make(chan struct{})
	return p
}

// Serve starts the Prometheus server. It returns after the server has been shut
// down. The method installs an interrupt handler, allowing to trigger a
// shutdown by sending SIGTERM to the process.
func (p *prometheus) Serve() {
	for _, q := range p.remoteStorageQueues {
		go q.Run()
	}
	go p.ruleManager.Run()
	go p.notificationHandler.Run()
	go p.targetManager.Run()

	p.storage.Start()

	go func() {
		err := p.webService.ServeForever(*pathPrefix)
		if err != nil {
			glog.Fatal(err)
		}
	}()

	notifier := make(chan os.Signal)
	signal.Notify(notifier, os.Interrupt, syscall.SIGTERM)
	select {
	case <-notifier:
		glog.Warning("Received SIGTERM, exiting gracefully...")
	case <-p.webService.QuitChan:
		glog.Warning("Received termination request via web service, exiting gracefully...")
	}

	p.targetManager.Stop()
	p.ruleManager.Stop()
	p.queryEngine.Stop()

	if err := p.storage.Stop(); err != nil {
		glog.Error("Error stopping local storage: ", err)
	}

	for _, q := range p.remoteStorageQueues {
		q.Stop()
	}

	p.notificationHandler.Stop()
	glog.Info("See you next time!")
}

// Describe implements registry.Collector.
func (p *prometheus) Describe(ch chan<- *registry.Desc) {
	p.notificationHandler.Describe(ch)
	p.storage.Describe(ch)
	for _, q := range p.remoteStorageQueues {
		q.Describe(ch)
	}
}

// Collect implements registry.Collector.
func (p *prometheus) Collect(ch chan<- registry.Metric) {
	p.notificationHandler.Collect(ch)
	p.storage.Collect(ch)
	for _, q := range p.remoteStorageQueues {
		q.Collect(ch)
	}
}

func usage() {
	groups := make(map[string][]*flag.Flag)
	// Set a default group for ungrouped flags.
	groups["."] = make([]*flag.Flag, 0)

	// Bucket flags into groups based on the first of their dot-separated levels.
	flag.VisitAll(func(fl *flag.Flag) {
		parts := strings.SplitN(fl.Name, ".", 2)
		if len(parts) == 1 {
			groups["."] = append(groups["."], fl)
		} else {
			name := parts[0]
			groups[name] = append(groups[name], fl)
		}
	})

	groupsOrdered := make(sort.StringSlice, 0, len(groups))
	for groupName := range groups {
		groupsOrdered = append(groupsOrdered, groupName)
	}
	sort.Sort(groupsOrdered)

	fmt.Fprintf(os.Stderr, "Usage: %s [options ...]:\n\n", os.Args[0])

	const (
		maxLineLength = 80
		lineSep       = "\n      "
	)
	for _, groupName := range groupsOrdered {
		if groupName != "." {
			fmt.Fprintf(os.Stderr, "\n%s:\n", strings.Title(groupName))
		}

		for _, fl := range groups[groupName] {
			format := "  -%s=%s"
			if strings.Contains(fl.DefValue, " ") || fl.DefValue == "" {
				format = "  -%s=%q"
			}
			flagUsage := fmt.Sprintf(format+lineSep, fl.Name, fl.DefValue)

			// Format the usage text to not exceed maxLineLength characters per line.
			words := strings.SplitAfter(fl.Usage, " ")
			lineLength := len(lineSep) - 1
			for _, w := range words {
				if lineLength+len(w) > maxLineLength {
					flagUsage += lineSep
					lineLength = len(lineSep) - 1
				}
				flagUsage += w
				lineLength += len(w)
			}
			fmt.Fprintf(os.Stderr, "%s\n", flagUsage)
		}
	}
}

func main() {
	flag.CommandLine.Init(os.Args[0], flag.ContinueOnError)
	flag.CommandLine.Usage = usage

	if err := flag.CommandLine.Parse(os.Args[1:]); err != nil {
		if err != flag.ErrHelp {
			glog.Errorf("Invalid command line arguments. Help: %s -h", os.Args[0])
		}
		os.Exit(2)
	}

	if !strings.HasPrefix(*pathPrefix, "/") {
		*pathPrefix = "/" + *pathPrefix
	}
	if !strings.HasSuffix(*pathPrefix, "/") {
		*pathPrefix = *pathPrefix + "/"
	}

	versionInfoTmpl.Execute(os.Stdout, BuildInfo)

	if *printVersion {
		os.Exit(0)
	}

	p := NewPrometheus()
	registry.MustRegister(p)
	p.Serve()
}<|MERGE_RESOLUTION|>--- conflicted
+++ resolved
@@ -77,14 +77,9 @@
 )
 
 type prometheus struct {
-<<<<<<< HEAD
-	ruleManager         manager.RuleManager
-	targetManager       *retrieval.TargetManager
-=======
 	queryEngine         *promql.Engine
 	ruleManager         *rules.Manager
-	targetManager       retrieval.TargetManager
->>>>>>> 4234a45d
+	targetManager       *retrieval.TargetManager
 	notificationHandler *notification.NotificationHandler
 	storage             local.Storage
 	remoteStorageQueues []*remote.StorageQueueManager
@@ -171,17 +166,12 @@
 	ruleManager := rules.NewManager(&rules.ManagerOptions{
 		SampleAppender:      sampleAppender,
 		NotificationHandler: notificationHandler,
-<<<<<<< HEAD
 		EvaluationInterval:  time.Duration(conf.GlobalConfig.EvaluationInterval),
-		Storage:             memStorage,
-=======
-		EvaluationInterval:  conf.EvaluationInterval(),
 		QueryEngine:         queryEngine,
->>>>>>> 4234a45d
 		PrometheusURL:       web.MustBuildServerURL(*pathPrefix),
 		PathPrefix:          *pathPrefix,
 	})
-	if err := ruleManager.LoadRuleFiles(conf.Global.GetRuleFile()...); err != nil {
+	if err := ruleManager.LoadRuleFiles(conf.RuleFiles...); err != nil {
 		glog.Errorf("Error loading rule files: %s", err)
 		os.Exit(1)
 	}
