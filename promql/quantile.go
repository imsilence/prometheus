// Copyright 2015 The Prometheus Authors
// Licensed under the Apache License, Version 2.0 (the "License");
// you may not use this file except in compliance with the License.
// You may obtain a copy of the License at
//
// http://www.apache.org/licenses/LICENSE-2.0
//
// Unless required by applicable law or agreed to in writing, software
// distributed under the License is distributed on an "AS IS" BASIS,
// WITHOUT WARRANTIES OR CONDITIONS OF ANY KIND, either express or implied.
// See the License for the specific language governing permissions and
// limitations under the License.

package promql

import (
	"math"
	"sort"

	"github.com/prometheus/prometheus/pkg/labels"
)

// Helpers to calculate quantiles.

// excludedLabels are the labels to exclude from signature calculation for
// quantiles.
var excludedLabels = []string{
	labels.MetricName,
	labels.BucketLabel,
}

type bucket struct {
	upperBound float64
	count      float64
}

// buckets implements sort.Interface.
type buckets []bucket

func (b buckets) Len() int           { return len(b) }
func (b buckets) Swap(i, j int)      { b[i], b[j] = b[j], b[i] }
func (b buckets) Less(i, j int) bool { return b[i].upperBound < b[j].upperBound }

type metricWithBuckets struct {
	metric  labels.Labels
	buckets buckets
}

// bucketQuantile calculates the quantile 'q' based on the given buckets. The
// buckets will be sorted by upperBound by this function (i.e. no sorting
// needed before calling this function). The quantile value is interpolated
// assuming a linear distribution within a bucket. However, if the quantile
// falls into the highest bucket, the upper bound of the 2nd highest bucket is
// returned. A natural lower bound of 0 is assumed if the upper bound of the
// lowest bucket is greater 0. In that case, interpolation in the lowest bucket
// happens linearly between 0 and the upper bound of the lowest bucket.
// However, if the lowest bucket has an upper bound less or equal 0, this upper
// bound is returned if the quantile falls into the lowest bucket.
//
// There are a number of special cases (once we have a way to report errors
// happening during evaluations of AST functions, we should report those
// explicitly):
//
// If 'buckets' has fewer than 2 elements, NaN is returned.
//
// If the highest bucket is not +Inf, NaN is returned.
//
// If q<0, -Inf is returned.
//
// If q>1, +Inf is returned.
func bucketQuantile(q float64, buckets buckets) float64 {
	if q < 0 {
		return math.Inf(-1)
	}
	if q > 1 {
		return math.Inf(+1)
	}
	if len(buckets) < 2 {
		return math.NaN()
	}
	sort.Sort(buckets)
	if !math.IsInf(buckets[len(buckets)-1].upperBound, +1) {
		return math.NaN()
	}

	ensureMonotonic(buckets)

	rank := q * buckets[len(buckets)-1].count
	b := sort.Search(len(buckets)-1, func(i int) bool { return buckets[i].count >= rank })

	if b == len(buckets)-1 {
		return buckets[len(buckets)-2].upperBound
	}
	if b == 0 && buckets[0].upperBound <= 0 {
		return buckets[0].upperBound
	}
	var (
		bucketStart float64
		bucketEnd   = buckets[b].upperBound
		count       = buckets[b].count
	)
	if b > 0 {
		bucketStart = buckets[b-1].upperBound
		count -= buckets[b-1].count
		rank -= buckets[b-1].count
	}
	return bucketStart + (bucketEnd-bucketStart)*float64(rank/count)
}

<<<<<<< HEAD
// qauntile calculates the given quantile of a Vector of samples.
=======
// The assumption that bucket counts increase monotonically with increasing
// upperBound may be violated during:
//
//   * Recording rule evaluation of histogram_quantile, especially when rate()
//      has been applied to the underlying bucket timeseries.
//   * Evaluation of histogram_quantile computed over federated bucket
//      timeseries, especially when rate() has been applied.
//
// This is because scraped data is not made available to rule evaluation or
// federation atomically, so some buckets are computed with data from the
// most recent scrapes, but the other buckets are missing data from the most
// recent scrape.
//
// Monotonicity is usually guaranteed because if a bucket with upper bound
// u1 has count c1, then any bucket with a higher upper bound u > u1 must
// have counted all c1 observations and perhaps more, so that c  >= c1.
//
// Randomly interspersed partial sampling breaks that guarantee, and rate()
// exacerbates it. Specifically, suppose bucket le=1000 has a count of 10 from
// 4 samples but the bucket with le=2000 has a count of 7 from 3 samples. The
// monotonicity is broken. It is exacerbated by rate() because under normal
// operation, cumulative counting of buckets will cause the bucket counts to
// diverge such that small differences from missing samples are not a problem.
// rate() removes this divergence.)
//
// bucketQuantile depends on that monotonicity to do a binary search for the
// bucket with the φ-quantile count, so breaking the monotonicity
// guarantee causes bucketQuantile() to return undefined (nonsense) results.
//
// As a somewhat hacky solution until ingestion is atomic per scrape, we
// calculate the "envelope" of the histogram buckets, essentially removing
// any decreases in the count between successive buckets.

func ensureMonotonic(buckets buckets) {
	max := buckets[0].count
	for i := range buckets[1:] {
		switch {
		case buckets[i].count > max:
			max = buckets[i].count
		case buckets[i].count < max:
			buckets[i].count = max
		}
	}
}

// qauntile calculates the given quantile of a vector of samples.
>>>>>>> fe11c593
//
// The Vector will be sorted.
// If 'values' has zero elements, NaN is returned.
// If q<0, -Inf is returned.
// If q>1, +Inf is returned.
func quantile(q float64, values vectorByValueHeap) float64 {
	if len(values) == 0 {
		return math.NaN()
	}
	if q < 0 {
		return math.Inf(-1)
	}
	if q > 1 {
		return math.Inf(+1)
	}
	sort.Sort(values)

	n := float64(len(values))
	// When the quantile lies between two samples,
	// we use a weighted average of the two samples.
	rank := q * (n - 1)

	lowerIndex := math.Max(0, math.Floor(rank))
	upperIndex := math.Min(n-1, lowerIndex+1)

	weight := rank - math.Floor(rank)
	return float64(values[int(lowerIndex)].V)*(1-weight) + float64(values[int(upperIndex)].V)*weight
}<|MERGE_RESOLUTION|>--- conflicted
+++ resolved
@@ -107,9 +107,6 @@
 	return bucketStart + (bucketEnd-bucketStart)*float64(rank/count)
 }
 
-<<<<<<< HEAD
-// qauntile calculates the given quantile of a Vector of samples.
-=======
 // The assumption that bucket counts increase monotonically with increasing
 // upperBound may be violated during:
 //
@@ -156,7 +153,6 @@
 }
 
 // qauntile calculates the given quantile of a vector of samples.
->>>>>>> fe11c593
 //
 // The Vector will be sorted.
 // If 'values' has zero elements, NaN is returned.
